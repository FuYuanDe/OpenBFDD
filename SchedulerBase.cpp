/**************************************************************
* Copyright (c) 2010-2013, Dynamic Network Services, Inc.
* Jake Montgomery (jmontgomery@dyn.com) & Tom Daly (tom@dyn.com)
* Distributed under the FreeBSD License - see LICENSE
***************************************************************/
#include "common.h"
#include "SchedulerBase.h"
#include "utils.h"
#include "SmartPointer.h"
#include <errno.h>
#include <fcntl.h>
#include <string.h>
#include <unistd.h>

using namespace std;

namespace openbfdd
{

  /**
   * A timer class for use with SchedulerBase
   *
   */
  class TimerImpl : public Timer
  {

  private:
    SchedulerBase *m_scheduler;
    SchedulerBase::timer_set *m_activeTimers;  // Use only from main thread. The active timer list that this is part of when active.
    Timer::Callback m_callback;
    void *m_userdata;
    TimeSpec m_expireTime;
    TimeSpec m_startTime;  // only valid when not stopped.
    bool m_stopped;
    char *m_name;  // for logging
    Timer::Priority::Value m_priority;

  public:
    TimerImpl(SchedulerBase &scheduler, SchedulerBase::timer_set *timerSet, const char *name) : Timer(),
       m_scheduler(&scheduler),
       m_activeTimers(timerSet),
       m_callback(NULL),
       m_userdata(NULL),
       m_stopped(true),
       m_name(NULL),
       m_priority(Timer::Priority::Hi)
    {
      if (name)
        m_name = strdup(name);
      else
      {
        char *tempName = (char *)malloc(32);
        snprintf(tempName, 32, "%p", this);
        m_name = tempName;
      }

      m_expireTime.tv_sec = 0;
      m_expireTime.tv_nsec = 0;
    };

    ~TimerImpl()
    {
      // This will remove it from the active list.
      Stop();
      if (m_name)
        free(m_name);
    };


    void SetCallback(Timer::Callback callback, void *userdata)
    {
      LogAssert(m_scheduler->IsMainThread());
      m_callback = callback;
      m_userdata = userdata;
    }

    void Stop()
    {

      LogAssert(m_scheduler->IsMainThread());

      if (m_stopped)
        LogOptional(Log::TimerDetail, "Stopping ignored on stopped timer %s", m_name);
      else
      {
        // Remove us from active timers list. (Must remove before changing timer.)
        SchedulerBase::timer_set_it found = m_activeTimers->find(this);
        if (found != m_activeTimers->end())
          m_activeTimers->erase(found);

        m_stopped = true;
        LogOptional(Log::TimerDetail, "Stopping timer %s. (%zu timers)", m_name, m_activeTimers->size());
      }
    }



    bool SetMsTimer(uint32_t ms)
    {
      // no check for overflow. But that would be a lot of years ;-)
      return SetMicroTimer(uint64_t(ms) * 1000);
    }


    bool SetMicroTimer(uint64_t micro)
    {
      LogAssert(m_scheduler->IsMainThread());

      TimeSpec startTime(TimeSpec::MonoNow());

      if (startTime.empty())
        return false;

      return setExpireTime(startTime, micro);
    }


    bool UpdateMicroTimer(uint64_t micro)
    {
      LogAssert(m_scheduler->IsMainThread());

      if (IsStopped())
        return SetMicroTimer(micro);

      return setExpireTime(m_startTime, micro);
    }



    bool IsStopped() const
    {
      LogAssert(m_scheduler->IsMainThread());
      return m_stopped;
    }

    void SetPriority(Timer::Priority::Value pri)
    {
      LogAssert(m_scheduler->IsMainThread());
      m_priority = pri;
    }

    Timer::Priority::Value GetPriority()
    {
      LogAssert(m_scheduler->IsMainThread());
      return m_priority;
    }

    /**
     * Get the time that this will expire.
     *
     * @note Call only on main thread. See IsMainThread().
     *
     * @return const struct TimeSpec&
     */
    const TimeSpec& GetExpireTime() const
    {
      return m_expireTime;
    }

    /**
     * Called by the Scheduler to mark the timer as stopped and run its action. Will
     * Remove the timer from the active list.
     *
     */
    void ExpireTimer()
    {
      LogAssert(!m_stopped);

      Stop();

      LogOptional(Log::TimerDetail, "Expired timer %s calling callback", m_name);
      m_callback(this, m_userdata);
    }

    /**
     * Gets the name
     *
     * @return const char*
     */
    const char* Name()
    {
      return  m_name;
    }

  private:

    /**
     * Changes the start and expire time for the timer.
     *
     * @param startTime - The time of the last timer start. May be m_startTime.
     * @param micro - Time to expire from startTime in microseconds.
     *
     * @return bool - false on failure.
     */
    bool setExpireTime(const struct timespec &startTime,  uint64_t micro)
    {
      bool expireChange, startChange;
      TimeSpec expireTime(startTime);

      expireTime += TimeSpec(TimeSpec::Microsec, micro);

      startChange = (m_startTime != startTime);
      expireChange = (m_stopped || m_expireTime != expireTime);

      //LogOptional(Log::Temp, "Timer %s before change %zu items",m_name, m_activeTimers->size());

      if (!expireChange && !startChange)
      {
<<<<<<< HEAD
        LogOptional(Log::TimerDetail, "Timer %s no change.  %" PRIu64"  microseconds. Expires:%jd:%09ld", m_name, micro, (intmax_t)expireTime.tv_sec, expireTime.tv_nsec);
        return true;
      }

      LogOptional(Log::TimerDetail, "%s timer %s for %" PRIu64" microseconds from %jd:%09ld. Expires:%jd:%09ld",
                  m_stopped ? "Starting" : startChange ? "Resetting" : "Advancing",
                  m_name,
                  micro,
                  (intmax_t)startTime.tv_sec,
=======
        LogOptional(Log::TimerDetail, "Timer %s no change.  %" PRIu64 "  microseconds. Expires:%jd:%09ld", m_name, micro, (intmax_t)expireTime.tv_sec, expireTime.tv_nsec );
        return true;
      }

      LogOptional(Log::TimerDetail, "%s timer %s for %" PRIu64 " microseconds from %jd:%09ld. Expires:%jd:%09ld", 
                  m_stopped ? "Starting": startChange ? "Resetting":"Advancing", 
                  m_name, 
                  micro, 
                  (intmax_t)startTime.tv_sec, 
>>>>>>> f3725e74
                  startTime.tv_nsec,
                  (intmax_t)expireTime.tv_sec,
                  expireTime.tv_nsec
                  );

      // Start time does not effect sorting in active timer list, so we can set it now.
      // Stopped also should not matter.
      if (startChange)
        m_startTime = startTime;
      m_stopped = false;

      if (expireChange)
      {
        SchedulerBase::timer_set_it found = m_activeTimers->find(this);
        if (found != m_activeTimers->end())
        {
          if (!willTimerBeSorted(found, expireTime))
          {
            m_activeTimers->erase(found);
            found = m_activeTimers->end();  // cause it to be added back
          }
        }

        // Actually set the time
        m_expireTime = expireTime;

        if (found == m_activeTimers->end())
        {
          try
          {
            m_activeTimers->insert(this);
          }
          catch (std::exception &e)
          {
            m_stopped = true;
            gLog.Message(Log::Error, "Failed to add timer: %s.", e.what());
            return false;
          }
        }
      }

      //LogOptional(Log::Temp, "Timer %s after change %zu items",m_name, m_activeTimers->size());
      return true;
    }


    /**
     * Checks if the timer item is still in proper order.
     *
     * @param item [in] - an iterator to the item to check in  m_activeTimers-> Must
     *             be a valid item (not end())
     * @param expireTime [in] - The proposed new expire time.
     *
     * @return bool - true if the item is would still be in sorted order.
     */
    bool willTimerBeSorted(const SchedulerBase::timer_set_it item, const struct timespec &expireTime)
    {
      SchedulerBase::timer_set_it temp;

      if (item != m_activeTimers->begin())
      {
        // We want the timer to be later than, or equal to, the previous item
        if (0 > timespecCompare(expireTime, (*(--(temp = item)))->GetExpireTime()))
          return false;
      }

      (temp = item)++;
      if (temp != m_activeTimers->end())
      {
        // we want the timer to be earlier or equal to the next item.
        if (0 < timespecCompare(expireTime, (*temp)->GetExpireTime()))
          return false;
      }
      return true;
    }
  };



  SchedulerBase::SchedulerBase() : Scheduler(),
     m_isStarted(false),
     m_wantsShutdown(false),
     m_activeTimers(compareTimers),
     m_timerCount(0)
  {
    m_mainThread = pthread_self();
  }

  SchedulerBase::~SchedulerBase()
  {
    for (SignalItemHashMap::iterator sig = m_signals.begin(); sig != m_signals.end(); sig++)
    {
      ::close(sig->second.fdRead);
      ::close(sig->second.fdWrite);
    }
  }

  bool SchedulerBase::Run()
  {
    uint32_t iter = 0;
    TimeSpec timeout;
    TimeSpec immediate;
    bool gotEvents;

    if (!LogVerify(IsMainThread()))
      return false;

    m_isStarted = true;

    // Start with a quick event check.
    timeout = immediate;
    while (true)
    {
      iter++;

      if (m_wantsShutdown)
        break;

      //
      //  Get event, or timeout.
      //
      gLog.Optional(Log::TimerDetail, "checking events (%u)", iter);
      gotEvents = waitForEvents(timeout);

      // By default the next event check is immediately.
      timeout = immediate;

      //
      // High priority timers, if any, get handled now
      //
      while (!m_wantsShutdown && expireTimer(Timer::Priority::Hi))
      { //nothing
      }

      if (m_wantsShutdown)
        break;

      //
      //  Handle any events.
      //
      if (gotEvents)
      {
        int socketId;

        gLog.Optional(Log::TimerDetail, "Handling events (%u)", iter);


        while (-1 != (socketId = getNextSocketEvent()))
        {
          // we have a socket event .. is it a socket or a signal?

          SocketItemHashMap::iterator foundSocket;
          SignalItemHashMap::iterator foundSignal;

          if (m_sockets.end() != (foundSocket = m_sockets.find(socketId)))
          {
            if (LogVerify(foundSocket->second.callback != NULL))
              foundSocket->second.callback(socketId, foundSocket->second.userdata);
          }
          else if (m_signals.end() != (foundSignal = m_signals.find(socketId)))
          {
            if (LogVerify(foundSignal->second.callback != NULL))
            {
              // 'Drain' the pipe.
              char drain[128];
              int result;
              size_t reads = 0;

              while (0 < (result = ::read(socketId, drain, sizeof(drain))))
                reads++;

              if (reads == 0 && result < 0)
                gLog.LogError("Failed to read from pipe %d: %s", socketId, ErrnoToString());
              else if (result == 0)
                gLog.LogError("Signaling pipe write end for %d closed", socketId);

              foundSignal->second.callback(foundSignal->second.fdWrite, foundSignal->second.userdata);
            }
          }
          else
          {
            gLog.Optional(Log::TimerDetail, "Socket (%d) signaled with no handler (%u).", socketId, iter);
          }

          if (m_wantsShutdown)
            break;
        }

        if (m_wantsShutdown)
          break;
      }

      //
      //  Handle a low priority timer if there are no events.
      //  TODO: starvation is a potential problem for low priority timers.
      //
      if (!gotEvents && !expireTimer(Timer::Priority::Low))
      {
        // No events and no more timers, so we are ready to sleep again.
        timeout = getNextTimerTimeout();
      }

      if (m_wantsShutdown)
        break;
    } // while true

    return true;
  }


  /**
   * Helper for Run().
   *
   * Gets the timeout period between now and the next timer.
   *
   * @return - The timeout value
   */
  TimeSpec SchedulerBase::getNextTimerTimeout()
  {
    //
    //  Calculate next scheduled timer time.
    //
    if (m_activeTimers.empty())
    {
      // Just for laughs ... and because we do not run on low power machines, wake up
      // every few seconds.
      return TimeSpec(3, 0);
    }

    TimeSpec now(TimeSpec::MonoNow());

    if (now.empty())
      return TimeSpec(TimeSpec::Millisec, 200); // 200 ms?

    TimeSpec result = (*m_activeTimers.begin())->GetExpireTime() - now;
    if (result.IsNegative())
      return TimeSpec();
    return result;
  }

  /**
   *
   * Helper for Run().
   * Expires the next timer with priority of minPri or higher.
   *
   * @return - false if there are no more timers.
   */
  bool SchedulerBase::expireTimer(Timer::Priority::Value minPri)
  {
    TimeSpec now(TimeSpec::MonoNow());

    if (now.empty())
      return false;

    for (timer_set_it nextTimer = m_activeTimers.begin(); nextTimer != m_activeTimers.end(); nextTimer++)
    {
      TimerImpl *timer = *nextTimer;

      if (0 < timespecCompare(timer->GetExpireTime(), now))
        return false;  // non-expired timer ... we are done!

      if (timer->GetPriority() >= minPri)
      {
#ifdef BFD_TEST_TIMERS
        TimeSpec dif = now -  timer->GetExpireTime();
        gLog.Optional(Log::Temp, "Timer %s is off by %.4f ms",
                      timer->Name(),
                      timespecToSeconds(dif) * 1000.0);
#endif

        // Expire the timer, which will run the action.
        // Note that the action could also modify the m_activeTimers list.
        timer->ExpireTimer();
        return true;
      }
    }

    return false;
  }

  bool SchedulerBase::IsMainThread()
  {
    return(bool)pthread_equal(m_mainThread, pthread_self());
  }


  bool SchedulerBase::SetSocketCallback(int socket, Scheduler::SocketCallback callback, void *userdata)
  {
    LogAssert(IsMainThread());

    if (!LogVerify(callback) || !LogVerify(socket != -1))
      return false;

    if (!watchSocket(socket))
      return false;

    schedulerSocketItem item;

    item.callback = callback;
    item.userdata = userdata;
    item.socket = socket;

    m_sockets[socket] = item;

    return true;
  }

  void SchedulerBase::RemoveSocketCallback(int socket)
  {
    LogAssert(IsMainThread());

    SocketItemHashMap::iterator foundSocket;

    foundSocket = m_sockets.find(socket);


    if (foundSocket == m_sockets.end())
    {
      gLog.LogError("RemoveSocketCallback called with unknown socket %d", socket);
      return;
    }

    m_sockets.erase(foundSocket);

    unWatchSocket(socket);
  }


  bool SchedulerBase::CreateSignalChannel(int *outSigId, SignalCallback callback, void *userdata)
  {
    LogAssert(IsMainThread());

    if (!LogVerify(outSigId) || !LogVerify(callback))
      return false;

    *outSigId = -1;

    // Create a set of pipes
    int fdPipe[2];
    int flags;
    int ret = pipe(fdPipe);

    if (ret != 0)
    {
      gLog.ErrnoError(errno, "Unable to create pipe for signaling");
      return false;
    }

    FileDescriptor pipeRead(fdPipe[0]);
    FileDescriptor pipeWrite(fdPipe[1]);

    flags = fcntl(pipeRead, F_GETFL);
    flags = flags | O_NONBLOCK;
    if (-1 == fcntl(pipeRead, F_SETFL, flags))
    {
      gLog.LogError("Failed to set read pipe to non-blocking.");
      return false;
    }
    flags = fcntl(pipeWrite, F_GETFL);
    flags = flags | O_NONBLOCK;
    if (-1 == fcntl(pipeWrite, F_SETFL, flags))
    {
      gLog.LogError("Failed to set write pipe to non-blocking.");
      return false;
    }

    if (!watchSocket(pipeRead))
      return false;

    schedulerSignalItem item;

    item.callback = callback;
    item.userdata = userdata;
    item.fdWrite = pipeWrite;
    item.fdRead = pipeRead;

    m_signals[item.fdRead] = item;

    pipeWrite.Detach();
    pipeRead.Detach();

    *outSigId = item.fdWrite;

    gLog.Optional(Log::TimerDetail, "Created signal channel from %d to %d .", item.fdWrite, item.fdRead);

    return true;
  }

  bool SchedulerBase::Signal(int sigId)
  {
    char sig = 'x';

    if (1 != ::write(sigId, &sig, 1))
    {
      gLog.LogError("Failed to signal on pipe %d: %s", sigId, ErrnoToString());
      return false;
    }

    return true;
  }


  void SchedulerBase::RemoveSignalChannel(int sigId)
  {
    LogAssert(IsMainThread());

    SignalItemHashMap::iterator foundSignal;

    for (SignalItemHashMap::iterator sig = m_signals.begin(); sig != m_signals.end(); sig++)
    {
      if (sig->second.fdWrite == sigId)
      {
        int readPipe = sig->second.fdRead;
        int writePipe = sig->second.fdWrite;
        m_signals.erase(sig);
        unWatchSocket(readPipe);
        ::close(readPipe);
        ::close(writePipe);
        return;
      }
    }

    gLog.LogError("RemoveSignalChannel called with unknown signal %d", sigId);
  }

  void SchedulerBase::RequestShutdown()
  {
    LogAssert(IsMainThread());
    m_wantsShutdown = true;
  }


  Timer* SchedulerBase::MakeTimer(const char *name)
  {
    m_timerCount++;
    return new TimerImpl(*this, &m_activeTimers, name);
  }

  /**
   * Call when completely done with a timer.
   *
   * @param timer
   */
  void SchedulerBase::FreeTimer(Timer *timer)
  {
    if (timer)
    {
      TimerImpl *theTimer = static_cast<TimerImpl *>(timer);

      m_timerCount--;
      delete theTimer;
    }

  }

  // Return true if lhs should be before rhs.
  bool SchedulerBase::compareTimers(const TimerImpl *lhs, const TimerImpl *rhs)
  {
    // Stopped timers should not be in the list.
    LogAssert(!lhs->IsStopped() && !rhs->IsStopped());


    // We want the "earliest" timers first. So we return true if lhs is earlier than
    // rhs. -1 if left is earlier.
    return (0 > timespecCompare(lhs->GetExpireTime(), rhs->GetExpireTime()));
  }


}<|MERGE_RESOLUTION|>--- conflicted
+++ resolved
@@ -206,27 +206,15 @@
 
       if (!expireChange && !startChange)
       {
-<<<<<<< HEAD
-        LogOptional(Log::TimerDetail, "Timer %s no change.  %" PRIu64"  microseconds. Expires:%jd:%09ld", m_name, micro, (intmax_t)expireTime.tv_sec, expireTime.tv_nsec);
+        LogOptional(Log::TimerDetail, "Timer %s no change.  %" PRIu64 "  microseconds. Expires:%jd:%09ld", m_name, micro, (intmax_t)expireTime.tv_sec, expireTime.tv_nsec);
         return true;
       }
 
-      LogOptional(Log::TimerDetail, "%s timer %s for %" PRIu64" microseconds from %jd:%09ld. Expires:%jd:%09ld",
+      LogOptional(Log::TimerDetail, "%s timer %s for %" PRIu64 " microseconds from %jd:%09ld. Expires:%jd:%09ld",
                   m_stopped ? "Starting" : startChange ? "Resetting" : "Advancing",
                   m_name,
                   micro,
                   (intmax_t)startTime.tv_sec,
-=======
-        LogOptional(Log::TimerDetail, "Timer %s no change.  %" PRIu64 "  microseconds. Expires:%jd:%09ld", m_name, micro, (intmax_t)expireTime.tv_sec, expireTime.tv_nsec );
-        return true;
-      }
-
-      LogOptional(Log::TimerDetail, "%s timer %s for %" PRIu64 " microseconds from %jd:%09ld. Expires:%jd:%09ld", 
-                  m_stopped ? "Starting": startChange ? "Resetting":"Advancing", 
-                  m_name, 
-                  micro, 
-                  (intmax_t)startTime.tv_sec, 
->>>>>>> f3725e74
                   startTime.tv_nsec,
                   (intmax_t)expireTime.tv_sec,
                   expireTime.tv_nsec
